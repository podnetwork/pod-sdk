name: Test

on:
  push:
    branches: [ "main" ]
  pull_request:

env:
  CARGO_TERM_COLOR: always

jobs:
  test:
    runs-on: ubuntu-24.04
    steps:
    - uses: actions/checkout@v5

    - uses: Swatinem/rust-cache@v2

    - name: Version
      run: cargo version

    - name: Build
      run: cargo build --verbose

    - name: Run tests
      run: cargo test --verbose

  contracts:
    name: examples-solidity 
    runs-on: ubuntu-latest
    steps:
      - uses: actions/checkout@v5
        with:
          submodules: recursive

      - name: Install Foundry
        uses: foundry-rs/foundry-toolchain@v1
        with:
          version: v1.3.1

      - name: Show Forge version
        run: |
          forge --version

      - name: Run Forge fmt
        run: |
          forge fmt --check
        working-directory: examples/solidity
        id: fmt

      - name: Run Forge build
        run: |
          forge build --sizes
        working-directory: examples/solidity
        id: build

      # Uncomment this once we have a test suite for contracts
      # - name: Run Forge tests
      #   run: |
      #     forge test -vvv
      #   working-directory: contracts
      #   id: test

      - name: Check bindings
        run: |
          make check
        working-directory: examples/solidity
        id: bindings

  protocol:
    name: protocol 
    runs-on: ubuntu-latest
    steps:
      - uses: actions/checkout@v4
        with:
          submodules: recursive

      - name: Install Foundry
        uses: foundry-rs/foundry-toolchain@v1
        with:
          version: v1.3.1 

      - name: Run Forge fmt
        run: |
          forge fmt --check
        id: fmt
        working-directory: protocol

      - name: Run Forge build
        run: |
          forge build --sizes
        id: build
        working-directory: protocol

      - name: Run Forge tests
        run: |
          forge test -vvv
        id: test
        working-directory: protocol

  solidity-sdk:
    name: solidity-sdk 
    runs-on: ubuntu-latest
    steps:
<<<<<<< HEAD
      - uses: actions/checkout@v4
=======
      - uses: actions/checkout@v5
>>>>>>> 9ea50554
        with:
          submodules: recursive

      - name: Install Foundry
        uses: foundry-rs/foundry-toolchain@v1
        with:
          version: v1.3.1

      - name: Run Forge fmt
        run: |
          forge fmt --check
        id: fmt
        working-directory: solidity-sdk

      - name: Run Forge build
        run: |
          forge build --sizes
        id: build
        working-directory: solidity-sdk

      - name: Run Forge tests
        run: |
          forge test -vvv
        id: test
        working-directory: solidity-sdk

  optimistic-auction:
    name: optimistic-auction 
    runs-on: ubuntu-latest
    steps:
      - uses: actions/checkout@v5
        with:
          submodules: recursive

      - name: Install Foundry
        uses: foundry-rs/foundry-toolchain@v1
        with:
          version: v1.3.1

      - name: Run Forge fmt
        run: |
          forge fmt --check
        id: fmt
        working-directory: examples/optimistic-auction

      - name: Run Forge build
        run: |
          forge build --sizes
        id: build
        working-directory: examples/optimistic-auction

      - name: Run Forge tests
        run: |
          forge test -vvv
        id: test
        working-directory: examples/optimistic-auction

      - name: Check bindings
        run: |
          make check
        working-directory: examples/optimistic-auction
        id: bindings

  voting:
    name: voting 
    runs-on: ubuntu-latest
    steps:
      - uses: actions/checkout@v5
        with:
          submodules: recursive

      - name: Install Foundry
        uses: foundry-rs/foundry-toolchain@v1
        with:
          version: v1.3.1

      - name: Run Forge fmt
        run: |
          forge fmt --check
        id: fmt
        working-directory: examples/voting/contract

      - name: Run Forge build
        run: |
          forge build --sizes
        id: build
        working-directory: examples/voting/contract

      - name: Run Forge tests
        run: |
          forge test -vvv
        id: test
        working-directory: examples/voting/contract

      - name: Check bindings
        run: |
          make check
        working-directory: examples/voting/contract
        id: bindings

  notary:
    name: notary 
    runs-on: ubuntu-latest
    steps:
      - uses: actions/checkout@v5
        with:
          submodules: recursive

      - name: Install Foundry
        uses: foundry-rs/foundry-toolchain@v1
        with:
          version: v1.3.1

      - name: Run Forge fmt
        run: |
          forge fmt --check
        id: fmt
        working-directory: examples/notary

      - name: Run Forge build
        run: |
          forge build --sizes
        id: build
        working-directory: examples/notary

      - name: Check bindings
        run: |
          make check
        working-directory: examples/notary
        id: bindings<|MERGE_RESOLUTION|>--- conflicted
+++ resolved
@@ -102,11 +102,7 @@
     name: solidity-sdk 
     runs-on: ubuntu-latest
     steps:
-<<<<<<< HEAD
-      - uses: actions/checkout@v4
-=======
-      - uses: actions/checkout@v5
->>>>>>> 9ea50554
+      - uses: actions/checkout@v5
         with:
           submodules: recursive
 
