--- conflicted
+++ resolved
@@ -1,9 +1,4 @@
 /*target
 .idea
-<<<<<<< HEAD
 /cache
-/out
-=======
-cache/
-out/
->>>>>>> 1c6b592d
+/out