--- conflicted
+++ resolved
@@ -5,12 +5,7 @@
   "rust-sdk",
   "examples/notary",
   "examples/optimistic-auction",
-<<<<<<< HEAD
   "examples/rust",
-  "solidity-sdk/bindings",
   "examples/voting/client",
-=======
-  "examples/rust"
->>>>>>> 1d29dabb
 ]
 resolver = "2"