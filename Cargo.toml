--- conflicted
+++ resolved
@@ -7,11 +7,8 @@
   "examples/optimistic-auction",
   "examples/rust",
   "examples/voting/client",
-<<<<<<< HEAD
+  "examples/nfts",
+  "examples/tokens",
   "examples/bsky/plc",
-=======
-  "examples/nfts",
-  "examples/tokens"
->>>>>>> b278ebb5
 ]
 resolver = "2"