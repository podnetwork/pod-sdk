use alloy_primitives::{keccak256, Address, Uint, B256};
use alloy_sol_types::SolValue;
use anyhow::{anyhow, Context, Result};

use bincode;
use rand::{distributions::Alphanumeric, Rng};
use rocksdb::{
    DBAccess, DBPinnableSlice, IteratorMode, TransactionDB, TransactionOptions, WriteOptions,
};
use serde::{de::DeserializeOwned, Deserialize, Serialize};

use std::path::PathBuf;

use crate::ecdsa::AddressECDSA;
use crate::{Attestation, Hashable, HeadlessAttestation, Timestamp};

use alloy_primitives::B256 as Hash;

#[derive(Clone, Serialize, Deserialize, Debug)]
pub struct Indexed<T> {
    #[serde(rename = "timestamp")]
    pub index: Timestamp, // TODO: consider sequential numbers
    pub value: T,
}

impl<T> Indexed<T> {
    pub fn new(index: Timestamp, value: T) -> Self {
        Indexed { index, value }
    }
}

impl<T> From<Indexed<Attestation<T>>> for Indexed<HeadlessAttestation> {
    fn from(value: Indexed<Attestation<T>>) -> Self {
        Indexed {
            index: value.index,
            value: value.value.into(),
        }
    }
}

impl<T: Hashable> Hashable for Indexed<T> {
    fn hash_custom(&self) -> Hash {
        keccak256(
            [
                self.index.as_micros().abi_encode(),
                self.value.hash_custom().to_vec(),
            ]
            .concat(),
        )
    }
}

pub trait Key {
    // We require lexicographic comparison to be preserved
    // a > b => a.key() > b.key()
    fn as_key(&self) -> String;
}

impl Key for Address {
    fn as_key(&self) -> String {
        format!("{}", self)
    }
}

impl Key for B256 {
    fn as_key(&self) -> String {
        format!("{}", self)
    }
}

impl Key for Timestamp {
    fn as_key(&self) -> String {
        // padded to 39 characters, enough for u128 micros
        format!("{:039}", self.as_micros())
    }
}

impl Key for AddressECDSA {
    fn as_key(&self) -> String {
        self.to_string()
    }
}

impl Key for [u8; 4] {
    fn as_key(&self) -> String {
        hex::encode(self)
    }
}

impl Key for u64 {
    fn as_key(&self) -> String {
        format!("{:016x}", self)
    }
}

impl<const BITS: usize, const LIMBS: usize> Key for Uint<BITS, LIMBS> {
    fn as_key(&self) -> String {
        format!("{:0width$x}", self, width = BITS / 4)
    }
}

impl<U, V> Key for (U, V)
where
    U: Key,
    V: Key,
{
    fn as_key(&self) -> String {
        format!("{}_{}", self.0.as_key(), self.1.as_key())
    }
}

impl Key for Vec<&dyn Key> {
    fn as_key(&self) -> String {
        self.iter()
            .map(|k| k.as_key())
            .collect::<Vec<_>>()
            .join("_")
    }
}

impl<K: Key> Key for Vec<K> {
    fn as_key(&self) -> String {
        self.iter()
            .map(|k| k.as_key())
            .collect::<Vec<_>>()
            .join("_")
    }
}

// Define the macro
#[macro_export]
macro_rules! format_key {
    ($fmt:expr, $($arg:expr),+ $(,)?) => {{
        // Ensure all arguments implement the Key trait
        format!($fmt, $($arg.as_key()),*)
    }};
}

// Meta-macro to define key-related macros with variable arguments
#[macro_export]
macro_rules! define_key_macro {
    // This defines a key macro that takes a format string and variable arguments
    // The $sign is used as a trick, so that $vars inside the inner macro definition is not replaced by the outer meta-macro
    ($sign: tt $name: ident, $fmt: expr) => {
        #[macro_export]
        macro_rules! $name {
                                                            // Match any number of arguments and handle them
                                                            ($sign($arg: expr),* $sign(,)?) => {{
                                                                // Format the key using the provided format string and arguments
                                                                let formatted = format!(
                                                                    $fmt,
                                                                    $sign($sign arg.as_key()),*  // Expand the arguments properly
                                                                );
                                                                formatted
                                                            }};
                                                        }
    };
}

// RocksDB trait allows us to use the same code for both a rocksdb database and a transaction
pub trait RocksDB: DBAccess
where
    Self: Sized,
{
    fn get<K: AsRef<[u8]>>(&self, key: K) -> Result<Option<DBPinnableSlice>>;
    fn has<K: AsRef<[u8]>>(&self, key: K) -> Result<bool>;
    fn put<K: AsRef<[u8]>>(&self, key: K, value: &[u8]) -> Result<()>;
    fn delete<K: AsRef<[u8]>>(&self, key: K) -> Result<()>;
    fn iterator<'a>(&'a self, mode: IteratorMode) -> rocksdb::DBIteratorWithThreadMode<'a, Self>;
}

impl RocksDB for TransactionDB {
    fn get<K: AsRef<[u8]>>(&self, key: K) -> Result<Option<DBPinnableSlice>> {
        // using get_pinned avoids copying out the value
        Ok(TransactionDB::get_pinned(self, key)?)
    }

    fn has<K: AsRef<[u8]>>(&self, key: K) -> Result<bool> {
        // using get_pinned avoids copying out the value
        Ok(TransactionDB::get_pinned(self, key).map(|v| v.is_some())?)
    }

    fn put<K: AsRef<[u8]>>(&self, key: K, value: &[u8]) -> Result<()> {
        let mut write_options = rocksdb::WriteOptions::default();
        write_options.set_sync(true);
        TransactionDB::put_opt(self, key, value, &write_options)?;
        Ok(())
    }

    fn delete<K: AsRef<[u8]>>(&self, key: K) -> Result<()> {
        let mut write_options = rocksdb::WriteOptions::default();
        write_options.set_sync(true);
        TransactionDB::delete_opt(self, key, &write_options)?;
        Ok(())
    }

    fn iterator<'a>(
        &'a self,
        mode: IteratorMode,
    ) -> rocksdb::DBIteratorWithThreadMode<'a, TransactionDB> {
        TransactionDB::iterator(self, mode)
    }
}

impl RocksDB for rocksdb::Transaction<'_, TransactionDB> {
    fn get<K: AsRef<[u8]>>(&self, key: K) -> Result<Option<DBPinnableSlice>> {
        // using get_pinned avoids copying out the value
        Ok(rocksdb::Transaction::get_pinned_for_update(
            self, key, true,
        )?)
    }

    fn has<K: AsRef<[u8]>>(&self, key: K) -> Result<bool> {
        // using get_pinned avoids copying out the value
        Ok(rocksdb::Transaction::get_pinned_for_update(self, key, true).map(|v| v.is_some())?)
    }

    fn put<K: AsRef<[u8]>>(&self, key: K, value: &[u8]) -> Result<()> {
        rocksdb::Transaction::put(self, key, value)?;
        Ok(())
    }

    fn delete<K: AsRef<[u8]>>(&self, key: K) -> Result<()> {
        rocksdb::Transaction::delete(self, key)?;
        Ok(())
    }

    fn iterator<'a>(&'a self, mode: IteratorMode) -> rocksdb::DBIteratorWithThreadMode<'a, Self> {
        rocksdb::Transaction::iterator(self, mode)
    }
}

pub struct PaginatedResult<T> {
    pub items: Vec<T>,
    pub cursor: Option<(String, String)>,
}

type RawKeyValue = (Box<[u8]>, Box<[u8]>);

// KVStorage allows us to define a higher-level api than the rocksdb one
// without defining the trait twice.
// Also, this can allow us to swap the underlying storage engine if needed.
pub trait KVStorage {
    fn get<D: DeserializeOwned>(&self, key: &str) -> Result<D>;
    fn has<K: Into<String>>(&self, key: K) -> Result<bool>;

    /*
    fn stream<'a, D: Deserialize<'a>>(
        &'a self,
        from_key: &str,
        to_key: &str
    ) -> Box<dyn Stream<Item = Result<(String, D)>>>;
    */

    fn count(&self, from_key: &str, to_key: &str) -> Result<usize>;

    /// Iterate over raw bytes of (key, value) pairs
    ///
    /// It recommended to use it when actual values (decoded th their original types) aren't
    /// needed, or it is desired to skip some items (e.g pick the last element or skip elements
    /// matching a key) to avoid deserializing items that will be dumped anyway.
    fn iterate_raw<K: Into<String>>(
        &self,
        from_key: K,
        to_key: K,
    ) -> impl Iterator<Item = Result<RawKeyValue>>;

    /// Iterate over (key, value) pairs from `from_key` to `to_key` inclusive
    fn iterate<K: Into<String>, D: DeserializeOwned>(
        &self,
        from_key: K,
        to_key: K,
    ) -> impl Iterator<Item = Result<(String, D)>> {
        self.iterate_raw(from_key, to_key).map(|entry| {
            let (k, v) = entry?;
            Ok((
                String::from_utf8(k.into_vec()).context("invalid utf8 key")?,
                bincode::deserialize(&v).context("failed to deserialize during iteration")?,
            ))
        })
    }

    /// Iterate over keys from `from_key` to `to_key` inclusive
    fn iterate_keys<K: Into<String>>(
        &self,
        from_key: K,
        to_key: K,
    ) -> impl Iterator<Item = Result<String>> {
        self.iterate_raw(from_key, to_key).map(|entry| {
            let (k, _) = entry?;
            String::from_utf8(k.into_vec()).context("invalid utf8 key")
        })
    }

    /// Iterate over  values from `from_key` to `to_key` inclusive
    fn iterate_values<K: Into<String>, D: DeserializeOwned>(
        &self,
        from_key: K,
        to_key: K,
    ) -> impl Iterator<Item = Result<D>> {
        self.iterate_raw(from_key, to_key).map(|entry| {
            let (_, v) = entry?;
            bincode::deserialize(&v).context("failed to deserialize during iteration")
        })
    }

    fn list<K: Into<String>, D: for<'de> DeserializeOwned>(
        &self,
        from_key: K,
        to_key: K,
        limit: Option<usize>,
    ) -> Result<Vec<(String, D)>> {
        self.iterate(from_key, to_key)
            .take(limit.unwrap_or(usize::MAX))
            .collect()
    }

    fn list_values<K: Into<String>, D: for<'de> DeserializeOwned>(
        &self,
        from_key: K,
        to_key: K,
        limit: Option<usize>,
    ) -> Result<Vec<D>> {
        self.iterate_values(from_key, to_key)
            .take(limit.unwrap_or(usize::MAX))
            .collect()
    }

    fn delete<K: AsRef<[u8]>>(&self, key: &K) -> Result<()>;

    fn delete_range<K: Into<String>>(&self, from_key: K, to_key: K) -> Result<()> {
        for res in self.iterate_raw(from_key, to_key) {
            let (k, _) = res.context("failed to iterate to next item")?;
            self.delete(&k)?;
        }
        Ok(())
    }

    fn paginate_values<K: Into<String>, D: for<'de> DeserializeOwned>(
        &self,
        start_key: K,
        end_key: K,
        limit: usize,
    ) -> Result<PaginatedResult<D>> {
        let end_key: String = end_key.into();
        let entries = self.list(start_key.into(), end_key.clone(), Some(limit + 1))?;

        let cursor = if entries.len() > limit {
            Some((entries[limit].0.clone(), end_key))
        } else {
            None
        };

        Ok(PaginatedResult {
            items: entries.into_iter().map(|(_, v)| v).take(limit).collect(),
            cursor,
        })
    }

    fn put<T: Serialize>(&self, key: &str, value: &T) -> Result<()>;
}

/// Iterator that iterates over raw byte (key, value) pairs in the DB.
struct DBRawIterator<'db, DB: DBAccess> {
    direction: rocksdb::Direction,
    _from: String,
    to: String,
    iterator: rocksdb::DBIteratorWithThreadMode<'db, DB>,
}

impl<'db, DB: RocksDB> DBRawIterator<'db, DB> {
    fn new(from: String, to: String, db: &'db DB) -> Self {
        let direction = if from <= to {
            rocksdb::Direction::Forward
        } else {
            rocksdb::Direction::Reverse
        };

        Self {
            iterator: db.iterator(IteratorMode::From(from.as_bytes(), direction)),
            direction,
            _from: from,
            to,
        }
    }
}

impl<DB> Iterator for DBRawIterator<'_, DB>
where
    DB: DBAccess,
{
    type Item = Result<(Box<[u8]>, Box<[u8]>)>;

    fn next(&mut self) -> Option<Self::Item> {
        let res = self.iterator.next()?;
        let (k, v) = match res {
            Ok((k, v)) => (k, v),
            Err(e) => return Some(Err(anyhow!("failed to get next iterated item: {e:?}"))),
        };

        match self.direction {
            rocksdb::Direction::Forward => {
                if k.as_ref() > self.to.as_bytes() {
                    return None;
                }
            }
            rocksdb::Direction::Reverse => {
                if k.as_ref() < self.to.as_bytes() {
                    return None;
                }
            }
        }

        Some(Ok((k, v)))
    }
}

pub trait KVTransactionalStorage: KVStorage {
    type Tx<'tx>: KVTransaction
    where
        Self: 'tx;
    fn begin_transaction(&self) -> Result<Self::Tx<'_>>;
}

pub trait TemporaryStorage: Sized {
    fn temporary() -> Result<Self>;
}

impl TemporaryStorage for TransactionDB {
    fn temporary() -> Result<Self> {
        let mut opts = rocksdb::Options::default();
        // opts.set_env(&rocksdb::Env::mem_env().unwrap());
        opts.create_if_missing(true);
        let txopts = rocksdb::TransactionDBOptions::default();

        let random_string: String = rand::thread_rng()
            .sample_iter(&Alphanumeric)
            .take(10) // Length of the random string
            .map(char::from)
            .collect();

        let path = PathBuf::from("/tmp/pod-rocksdb/").join(random_string);

        let db = TransactionDB::open(&opts, &txopts, path)?;
        Ok(db)
    }
}

pub trait KVTransaction: KVStorage {
    fn commit(self) -> Result<()>;
    fn rollback(self) -> Result<()>;
}

impl<T: RocksDB> KVStorage for T {
    fn get<D: for<'de> DeserializeOwned>(&self, key: &str) -> Result<D> {
        let opt_value = self.get(key.as_bytes())?;
        if let Some(value) = opt_value {
            Ok(bincode::deserialize(&value)?)
        } else {
            Err(anyhow!("Key not found"))
        }
    }

<<<<<<< HEAD
    fn count(&self, from_key: &str, to_key: &str) -> Result<usize> {
        let direction = if from_key <= to_key {
            rocksdb::Direction::Forward
        } else {
            rocksdb::Direction::Reverse
        };
        let iter = self.iterator(IteratorMode::From(from_key.as_bytes(), direction));

        let mut count = 0;

        for item in iter {
            let (k, _value) = item?;
            if matches!(direction, rocksdb::Direction::Forward) && k.as_ref() > to_key.as_bytes()
                || matches!(direction, rocksdb::Direction::Reverse)
                    && k.as_ref() < to_key.as_bytes()
            {
                break;
            }
            count += 1;
        }
        Ok(count)
=======
    fn has<K: Into<String>>(&self, key: K) -> Result<bool> {
        self.has(key.into())
>>>>>>> fd49fbd2
    }

    /*
    fn stream<'a, D: for<'de> Deserialize<'de> + 'static>(
        &'a self,
        from_key: &'a str,
        to_key: &'a str
    ) -> Box<dyn Stream<Item = Result<(String, D)>> + 'a> {
        let iter = self.iterator(IteratorMode::From(
            from_key.as_bytes(),
            rocksdb::Direction::Forward,
        ));
        Box::new(stream! {
            for item in iter {
                let (k, value) = item?;
                if k.as_ref() >= to_key.as_bytes() {
                    break;
                }
                yield Ok((
                    String::from_utf8(k.to_vec())
                        .map_err(|_| anyhow!("Invalid utf8 key"))?,
                    bincode::deserialize(&value)?
                ));
            }
        })
    }
    */

    fn iterate_raw<K: Into<String>>(
        &self,
        from_key: K,
        to_key: K,
    ) -> impl Iterator<Item = Result<(Box<[u8]>, Box<[u8]>)>> {
        DBRawIterator::new(from_key.into(), to_key.into(), self)
    }

    fn put<V: Serialize>(&self, key: &str, value: &V) -> Result<()> {
        let serialized = bincode::serialize(value)?;
        self.put(key, &serialized)
    }

    fn delete<K: AsRef<[u8]>>(&self, key: &K) -> Result<()> {
        self.delete(key)
    }
}

impl KVTransactionalStorage for TransactionDB {
    type Tx<'a> = rocksdb::Transaction<'a, TransactionDB>;

    fn begin_transaction(&self) -> Result<rocksdb::Transaction<'_, TransactionDB>> {
        let mut write_options = WriteOptions::default();
        write_options.set_sync(true);
        Ok(self.transaction_opt(&write_options, &TransactionOptions::default()))
    }
}

impl KVTransaction for rocksdb::Transaction<'_, TransactionDB> {
    fn commit(self) -> Result<()> {
        rocksdb::Transaction::commit(self)?;
        Ok(())
    }

    fn rollback(self) -> Result<()> {
        rocksdb::Transaction::rollback(&self)?;
        Ok(())
    }
}

pub trait Queue {
    fn push<V: Serialize>(&self, value: V) -> Result<()>;
    fn peek<V: for<'de> DeserializeOwned>(&self) -> Result<V>;
    fn dequeue<V: for<'de> DeserializeOwned>(&self) -> Result<V>;
}

/*
// KVQueue is a simple queue implementation on top of a key-value store
pub struct KVQueue<T: KVStorage> {
    storage: T,
    queue_name: String,
}

impl<T: KVStorage> KVQueue<T> {
    pub fn new(storage: T, queue_name: &str) -> Self {
        KVQueue {
            storage,
            queue_name: queue_name.to_string(),
        }
    }
}

impl<T: KVStorage> Queue for KVQueue<T> {
    fn push<V: Serialize>(&self, value: V) -> Result<()> {
        let rear: u64 = self.storage.get(&self.queue_name, "rear")?;
        self.storage.put(&self.queue_name, &rear, &value)?;
        self.storage.put(&self.queue_name, "rear", &(rear + 1))?;
        Ok(())
    }

    fn peek<V: for<'de> DeserializeOwned>(&self) -> Result<V> {
        let index: u64 = self.storage.get(&self.queue_name, "index")?;
        if index == 0 {
            return Err(anyhow!("Queue is empty"));
        }
        let value: V = self.storage.get(&self.queue_name, &(index - 1))?;
        Ok(value)
    }

    fn dequeue<V: for<'de> DeserializeOwned>(&self) -> Result<V> {
        let index: u64 = self.storage.get(&self.queue_name, "index")?;
        if index == 0 {
            return Err(anyhow!("Queue is empty"));
        }
        let value: V = self.storage.get(&self.queue_name, &(index - 1))?;
        self.storage.put(&self.queue_name, "index", &(index - 1))?;
        Ok(value)
    }
}
*/

#[cfg(test)]
mod tests {
    use rocksdb::TransactionDB;

    use super::{KVStorage, TemporaryStorage};

    #[test]
    fn iterating_over_kvstorage_values() {
        let kv = TransactionDB::temporary().unwrap();

        // case 1: empty
        assert!(kv.iterate::<_, ()>("from", "to").next().is_none());

        for v in 0..5usize {
            KVStorage::put(&kv, &format!("from_{v}"), &v).unwrap();
        }
        // case 2: iterate forward
        let mut retrieved = 0;
        for (idx, item) in kv
            .iterate_values::<_, usize>("from_0", "from_2")
            .enumerate()
        {
            assert_eq!(idx, item.unwrap());
            retrieved += 1;
        }
        assert_eq!(3, retrieved);

        // case 3: iterate backward
        let mut retrieved = 0;
        for (idx, item) in kv
            .iterate_values::<_, usize>("from_4", "from_3")
            .enumerate()
        {
            assert_eq!((4 - idx), item.unwrap());
            retrieved += 1;
        }
        assert_eq!(2, retrieved);

        // case 4: iterate 1 element
        let mut iter = kv.iterate_values::<_, usize>("from_3", "from_3");
        assert_eq!(3, iter.next().unwrap().unwrap());
        assert!(iter.next().is_none());
    }

    #[test]
    fn iterating_over_kvstorage_items() {
        let kv = TransactionDB::temporary().unwrap();

        // case 1: empty
        assert!(kv.iterate::<_, ()>("from", "to").next().is_none());

        for v in 0..5usize {
            KVStorage::put(&kv, &format!("from_{v}"), &v).unwrap();
        }
        // case 2: iterate forward
        let mut retrieved = 0;
        for (idx, item) in kv.iterate::<_, usize>("from_0", "from_2").enumerate() {
            assert_eq!((format!("from_{idx}"), idx), item.unwrap());
            retrieved += 1;
        }
        assert_eq!(3, retrieved);

        // case 3: iterate backward
        let mut retrieved = 0;
        for (idx, item) in kv.iterate::<_, usize>("from_4", "from_3").enumerate() {
            let expected = 4 - idx;
            assert_eq!((format!("from_{expected}"), expected), item.unwrap());
            retrieved += 1;
        }
        assert_eq!(2, retrieved);

        // case 4: iterate 1 element
        let mut iter = kv.iterate::<_, usize>("from_3", "from_3");
        assert_eq!(("from_3".to_string(), 3), iter.next().unwrap().unwrap());
        assert!(iter.next().is_none());
    }

    #[test]
    fn listing_items() {
        let kv = TransactionDB::temporary().unwrap();

        // case 1: empty
        assert!(kv.list::<_, ()>("from", "to", None).unwrap().is_empty());

        for v in 0..5usize {
            KVStorage::put(&kv, &format!("from_{v}"), &v).unwrap();
        }

        // case 2: list forward
        assert_eq!(
            vec![
                ("from_0".into(), 0),
                ("from_1".into(), 1),
                ("from_2".into(), 2)
            ],
            kv.list("from_0", "from_2", None).unwrap(),
        );

        // With limit
        assert_eq!(
            vec![("from_0".into(), 0), ("from_1".into(), 1),],
            kv.list("from_0", "from_2", Some(2)).unwrap(),
        );

        // case 3: list backward
        assert_eq!(
            vec![
                ("from_2".into(), 2),
                ("from_1".into(), 1),
                ("from_0".into(), 0)
            ],
            kv.list("from_2", "from_0", None).unwrap(),
        );
        // With limit
        assert_eq!(
            vec![("from_2".into(), 2), ("from_1".into(), 1),],
            kv.list("from_2", "from_0", Some(2)).unwrap(),
        );

        // case 4: skips non-matching elements
        KVStorage::put(&kv, "fr", &()).unwrap();
        KVStorage::put(&kv, "foo", &()).unwrap();
        KVStorage::put(&kv, "afrom_0", &()).unwrap();
        assert_eq!(
            vec![("from_0".into(), 0), ("from_1".into(), 1),],
            kv.list("from_0", "from_2", Some(2)).unwrap(),
        );
    }

    #[test]
    fn deleting_range() {
        let kv = TransactionDB::temporary().unwrap();

        // case 1: empty
        kv.delete_range("from", "to").unwrap();

        for v in 0..5usize {
            KVStorage::put(&kv, &format!("from_{v}"), &v).unwrap();
        }

        // case 2: delete mid-range
        kv.delete_range("from_2", "from_3").unwrap();

        assert_eq!(
            vec![
                ("from_0".into(), 0),
                ("from_1".into(), 1),
                ("from_4".into(), 4)
            ],
            kv.list("from_0", "from_5", None).unwrap(),
        );
    }

    #[test]
    fn has_keys() {
        let kv = TransactionDB::temporary().unwrap();
        assert!(!kv.has("key").unwrap());
        kv.put("key", "value").unwrap();
        assert!(kv.has("key").unwrap());
    }
}<|MERGE_RESOLUTION|>--- conflicted
+++ resolved
@@ -461,7 +461,6 @@
         }
     }
 
-<<<<<<< HEAD
     fn count(&self, from_key: &str, to_key: &str) -> Result<usize> {
         let direction = if from_key <= to_key {
             rocksdb::Direction::Forward
@@ -483,10 +482,10 @@
             count += 1;
         }
         Ok(count)
-=======
+    }  
+      
     fn has<K: Into<String>>(&self, key: K) -> Result<bool> {
         self.has(key.into())
->>>>>>> fd49fbd2
     }
 
     /*
