use std::ops::Deref;

use alloy_primitives::Bytes;
pub use alloy_primitives::{Log, LogData};
use alloy_rpc_types::Log as RPCLog;
use alloy_sol_types::SolValue;
use anyhow::Result;
use serde::{Deserialize, Serialize};

use crate::{
    Certificate, Committee, Timestamp,
    consensus::attestation::{HeadlessAttestation, Indexed},
    cryptography::{
        Hash, MerkleMultiProof, Merkleizable,
        hash::Hashable,
        merkle_tree::{MerkleBuilder, MerkleProof, StandardMerkleTree, index_prefix},
    },
    metadata::{MetadataWrappedItem, PodLogMetadata},
};

use super::Receipt;

pub fn to_rpc_format(inner_log: Log, tx_hash: Hash) -> RPCLog {
    RPCLog {
        inner: inner_log,
        block_hash: Some(Hash::default()),
        block_number: Some(1),
        block_timestamp: None,
        transaction_hash: Some(tx_hash),
        transaction_index: Some(0),
        log_index: Some(0),
        removed: false,
    }
}

#[derive(Debug, Serialize, Deserialize, Clone)]
#[serde(rename_all = "camelCase")]
pub struct Event {
    pub log: Log,
    pub log_index: u64,
    pub tx_hash: Hash,
    pub attestations: Vec<Indexed<HeadlessAttestation>>,
    pub receipt: Receipt,
}

// Implement Hashing for Ethereum LogData
// Hash is collected from forming a Merkle tree by adding hashes of N topics as leafs, and appending the hash of the data at the end
impl Merkleizable for LogData {
    fn append_leaves(&self, builder: &mut MerkleBuilder) {
        builder.add_slice("topics", self.topics());
        builder.add_field("data", self.data.hash_custom());
    }
}

impl Merkleizable for Log {
    fn append_leaves(&self, builder: &mut MerkleBuilder) {
        builder.add_field("address", self.address.hash_custom());
        builder.add_merkleizable("data", &self.data);
    }
}

impl Hashable for Log {
    fn hash_custom(&self) -> Hash {
        (self.address, self.data.topics(), &self.data.data)
            .abi_encode()
            .hash_custom()
    }
}

pub type VerifiableLog = MetadataWrappedItem<RPCLog, PodLogMetadata>;

impl VerifiableLog {
    // returns none if RPC did not provide `log_index` or if the provided `log_index` does not correspond to any log on the receipt
    // result can be proven with MerkleTree::verify_multi_proof(leaves, proof)
    pub fn generate_multi_proof(&self) -> Option<(Vec<Hash>, MerkleMultiProof)> {
        self.inner.log_index.and_then(|i| {
            self.pod_metadata
                .receipt
                .generate_multi_proof_for_log(i.try_into().unwrap())
        })
    }
    pub fn verify(&self, committee: &Committee) -> Result<bool> {
        committee.verify_certificate(&Certificate {
            signatures: self
                .pod_metadata
                .attestations
                .iter()
                .map(|att| att.signature)
                .collect(),
            certified: self.pod_metadata.receipt.clone(),
        })
    }
    pub fn confirmation_time(&self) -> Timestamp {
        let num_attestations = self.pod_metadata.attestations.len();
        self.pod_metadata.attestations[num_attestations / 2].timestamp
    }

    pub fn generate_proof(&self) -> Option<MerkleProof> {
        self.inner.log_index.and_then(|i| {
            self.pod_metadata
                .receipt
                .generate_proof_for_log_hash(i.try_into().unwrap())
                .ok()
        })
    }

    pub fn get_leaf(&self) -> Hash {
        let log_index = self.inner.log_index.unwrap_or(0) as usize;
        StandardMerkleTree::hash_leaf(
            index_prefix("log_hashes", log_index),
            self.inner.inner.hash_custom(),
        )
    }

    pub fn aggregate_signatures(&self) -> Result<Bytes> {
        let aggregated = self
            .pod_metadata
            .attestations
            .iter()
            .map(|a| a.signature.to_bytes())
            .reduce(|mut acc, sig| {
                acc.extend_from_slice(&sig);
                acc
            })
            .ok_or(anyhow::anyhow!("error aggregating signatures"))?;
        Ok(Bytes::from(aggregated))
    }

    pub fn verify_proof(&self, receipt_root: Hash, proof: MerkleProof) -> Result<bool> {
        let leaf = self.get_leaf();
        Ok(StandardMerkleTree::verify_proof(receipt_root, leaf, proof))
    }
}

impl Deref for VerifiableLog {
    type Target = alloy_rpc_types::Log;

    fn deref(&self) -> &alloy_rpc_types::Log {
        &self.inner
    }
}

#[cfg(test)]
mod test {
    use super::*;
    use alloy_primitives::{Log, LogData, TxKind, U256};
    use alloy_signer_local::PrivateKeySigner;

    use crate::{Hashable, Merkleizable, Transaction};

    #[tokio::test]
    async fn test_verifiable_log_hash_proof() {
        let log = Log {
            address: "0x217f5658c6ecc27d439922263ad9bb8e992e0373"
                .parse()
                .unwrap(),
            data: LogData::new_unchecked(
                vec![
                    "71a5674c44b823bc0df08201dfeb2e8bdf698cd684fd2bbaa79adcf2c99fc186"
                        .parse()
                        .unwrap(),
                    "0000000000000000000000000000000000000000000000000000000067dc55a9"
                        .parse()
                        .unwrap(),
                    "00000000000000000000000013791790bef192d14712d627f13a55c4abee52a4"
                        .parse()
                        .unwrap(),
                    "00000000000000000000000000000000000000000000000000000000cfb8ab4d"
                        .parse()
                        .unwrap(),
                ],
                "0000000000000000000000000000000000000000000000000de0b6b3a7640000"
                    .parse()
                    .unwrap(),
            ),
        };

        let transaction = Transaction {
            chain_id: Some(1293),
            to: TxKind::Call(
                "0x217f5658c6ecc27d439922263ad9bb8e992e0373"
                    .parse()
                    .unwrap(),
            ),
            nonce: 0,
            gas_limit: 22048,
            gas_price: 1000000000,
            value: U256::ZERO,
            input: vec![
                133, 44, 166, 18, 0, 0, 0, 0, 0, 0, 0, 0, 0, 0, 0, 0, 0, 0, 0, 0, 0, 0, 0, 0, 0, 0,
                0, 0, 0, 0, 0, 0, 103, 220, 85, 169, 0, 0, 0, 0, 0, 0, 0, 0, 0, 0, 0, 0, 0, 0, 0,
                0, 0, 0, 0, 0, 0, 0, 0, 0, 0, 0, 0, 0, 207, 184, 171, 77, 0, 0, 0, 0, 0, 0, 0, 0,
                0, 0, 0, 0, 0, 0, 0, 0, 0, 0, 0, 0, 0, 0, 0, 0, 13, 224, 182, 179, 167, 100, 0, 0,
                0, 0, 0, 0, 0, 0, 0, 0, 0, 0, 0, 0, 0, 0, 0, 0, 0, 0, 0, 0, 0, 0, 0, 0, 0, 0, 0, 0,
                0, 0, 0, 128, 0, 0, 0, 0, 0, 0, 0, 0, 0, 0, 0, 0, 0, 0, 0, 0, 0, 0, 0, 0, 0, 0, 0,
                0, 0, 0, 0, 0, 0, 0, 0, 2, 18, 52, 0, 0, 0, 0, 0, 0, 0, 0, 0, 0, 0, 0, 0, 0, 0, 0,
                0, 0, 0, 0, 0, 0, 0, 0, 0, 0, 0, 0, 0, 0,
            ]
            .into(),
        };
        let signer = PrivateKeySigner::random();

        let logs = vec![log.clone()];
        let logs_tree = logs.to_merkle_tree();
        let logs_root = logs_tree.root();

        let rpc_log = RPCLog {
            inner: log.clone(),
            block_hash: Some(Hash::default()),
            block_number: Some(0),
            block_timestamp: Some(1742493092),
            transaction_hash: Some(transaction.hash_custom()),
            transaction_index: Some(0),
            log_index: Some(0),
            removed: false,
        };

        let verifiable_log = VerifiableLog {
            inner: rpc_log,
            pod_metadata: PodLogMetadata {
                attestations: vec![],
                receipt: Receipt {
                    status: true,
                    actual_gas_used: 21784,
                    logs: logs.clone(),
                    logs_root,
                    tx: crate::Signer::sign_tx(&signer, &transaction).await.unwrap(),
                    contract_address: None,
                },
            },
        };

        let proof = verifiable_log.generate_proof().unwrap();
        let receipt_root = verifiable_log
            .pod_metadata
            .receipt
            .to_merkle_tree()
            .hash_custom();

<<<<<<< HEAD
        assert!(verifiable_log.verify_proof(receipt_root, proof).unwrap());
=======
        assert!(
            verifiable_log
                .verify_proof(receipt_root, log, proof)
                .unwrap()
        );
>>>>>>> 871057e9
        assert_eq!(verifiable_log.inner.log_index, Some(0));
    }
}<|MERGE_RESOLUTION|>--- conflicted
+++ resolved
@@ -237,15 +237,7 @@
             .to_merkle_tree()
             .hash_custom();
 
-<<<<<<< HEAD
         assert!(verifiable_log.verify_proof(receipt_root, proof).unwrap());
-=======
-        assert!(
-            verifiable_log
-                .verify_proof(receipt_root, log, proof)
-                .unwrap()
-        );
->>>>>>> 871057e9
         assert_eq!(verifiable_log.inner.log_index, Some(0));
     }
 }