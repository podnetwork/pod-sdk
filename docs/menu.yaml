--- conflicted
+++ resolved
@@ -7,11 +7,6 @@
   - href: /overview
     label: Coming from Ethereum?
 
-<<<<<<< HEAD
-  - heading: examples
-  - href: /examples
-    label: Overview
-=======
   - heading: Core Concepts 
   - href: https://pod.network/how-it-works 
     label: Protocol Overview
@@ -27,8 +22,9 @@
     label: Gas Pricing
     newTab: true 
 
-  - heading: examples 
->>>>>>> 666f56f1
+  - heading: examples
+  - href: /examples
+    label: Overview
   - href: /examples/tokens
     label: Tokens
   - href: /examples/nfts
