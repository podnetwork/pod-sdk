--- conflicted
+++ resolved
@@ -9,9 +9,6 @@
 
 [dependencies]
 alloy-sol-types = "^0.8.15"
-<<<<<<< HEAD
 alloy-primitives = { version = "^0.8.15", features = ["k256", "serde"] }
 sha2 = "0.10.8"
-=======
-alloy-contract = "=0.9.2"
->>>>>>> 1c6b592d
+alloy-contract = "=0.9.2"